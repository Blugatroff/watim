extern "wasi_unstable" "fd_read" fn raw_read(file: i32, iovs: i32, iovs_count: i32, result: i32) -> i32
extern "wasi_unstable" "fd_write" fn raw_write(file: i32, ptr: i32, len: i32, nwritten: i32) -> i32
extern "wasi_unstable" "proc_exit" fn raw_exit(code: i32)

fn exit(code: i32) {
    $code raw_exit
}

fn write(file: i32, ptr: i32, len: i32) -> i32 {
    memory space 8 4;
    local written: i32
    $space $ptr store32
    $space 4 + $len store32
    $file $space 1 $space raw_write drop 
    $space load32 #written
    $written $len = if { 
        $len 
    } else {
        $file $ptr $written + $len $written - write $written +
    }
}

fn write_byte(file: i32, b: i32) {
    memory buf 1;
    $buf $b store8
    $file $buf 1 write drop
}

fn write_byte(file: i32, byte: i32) {
    memory buf 1;
    $buf $byte store8
    $file $buf 1 write drop
}

fn print(n: i32) {
    memory buf 16;
    memory buf_reversed 16;
    local l: i32
    local i: i32
    0 #l
    $n 0 = if {
        1 #l // length = 1
        $buf 48 store8 // put '0' in buf
    } else {
        loop {
            $n 0 = if { break }
            $buf $l +
            $n 10 % // rightmost digit
            48 + // + ascii 'a'
            store8
            $n 10 / #n // shift right in decimal
            $l 1 + #l
        }
    }
    $l #i
    loop {
        $buf_reversed $l 1 - $i - + $buf $i + load8 store8
        $i 0 = if { break }
        $i 1 - #i
    }
    1 $buf_reversed $l 1 + write drop
}

fn read(file: i32, buf_addr: i32, buf_size: i32) -> i32 {
    memory space 8 4;
    $space $buf_addr store32 
    $space 4 + $buf_size store32 
    $file $space 1 $space raw_read drop
    $space load32
}

fn parse(ptr: i32, len: i32) -> i32 {
    local n: i32
    local d: i32
    local original-ptr: i32
    local original-len: i32
    $ptr #original-ptr
    $len #original-len
    loop {
        $ptr load8 #d
        $d 48 >= $d 58 <= and if { // 48 is ascii '0'
            $n $d 48 - + #n
        } else {
            1 "Failed to parse: '" write drop
            1 $original-ptr $original-len write drop
<<<<<<< HEAD
            //1 "\n" write drop
=======
            1 "'" write drop
>>>>>>> d512b167
            1 10 write_byte
            1 exit
        }
        $ptr 1 + #ptr // advance pointer
        $len 1 - #len // reduce length
        $len 0 = if { $n break }
        $n 10 * #n
    }
}

fn dup(a: i32) -> i32, i32 {
    $a $a
}

fn copy(src_ptr: i32, dst_ptr: i32, size: i32) {
    loop {
        $size 1 - #size
        $dst_ptr $size + $src_ptr $size + load8 store8
        $size 0 = if { break }
    }
}
<|MERGE_RESOLUTION|>--- conflicted
+++ resolved
@@ -23,12 +23,6 @@
 fn write_byte(file: i32, b: i32) {
     memory buf 1;
     $buf $b store8
-    $file $buf 1 write drop
-}
-
-fn write_byte(file: i32, byte: i32) {
-    memory buf 1;
-    $buf $byte store8
     $file $buf 1 write drop
 }
 
@@ -83,11 +77,8 @@
         } else {
             1 "Failed to parse: '" write drop
             1 $original-ptr $original-len write drop
-<<<<<<< HEAD
+            1 "'" write drop
             //1 "\n" write drop
-=======
-            1 "'" write drop
->>>>>>> d512b167
             1 10 write_byte
             1 exit
         }
